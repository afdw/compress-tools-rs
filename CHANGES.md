--- conflicted
+++ resolved
@@ -4,11 +4,8 @@
 
 ### Added
 
-<<<<<<< HEAD
 * Optional tokio support
-=======
-* Uncompress service example
->>>>>>> 95cfe39f
+* Uncompress service example and its async counterpart
 
 ### Changed
 
